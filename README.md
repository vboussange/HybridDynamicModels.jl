[![Build Status](https://github.com/vboussange/HybridDynamicModelling.jl/actions/workflows/CI.yml/badge.svg?branch=main)](https://github.com/vboussange/HybridDynamicModelling.jl/actions/workflows/CI.yml?query=branch%3Amain)

<div align="center">
    <img src="material/logo.svg" alt="HybridDynamicModelling.jl" width="200">
</div>

# HybridDynamicModelling.jl

*A comprehensive toolbox for hybrid dynamical modeling combining domain knowledge with machine learning.*

---

`HybridDynamicModelling.jl` provides a unified framework for building, training, and analyzing hybrid dynamical models that seamlessly integrate traditional scientific models with machine learning layers. Built on `Lux.jl`, it enables both gradient-based optimization and Bayesian inference for uncertainty quantification.

## 🚀 Key Features

### **Dynamical model layers**
<<<<<<< HEAD
- **`ICLayer`**: For initial condition inference
=======
- **`InitialConditions`**: For initial condition inference
>>>>>>> 442b6606
- **`ODEModel`**: Neural ODEs
- **`ARModel`**: Autoregressive models
- **`AnalyticModel`**: For explicit dynamical models

### **Utility layers for hybrid modelling**
- **`ParameterLayer`**: Learnable parameters, composable with optional `Constraint` layers
- **`BayesianLayer`**: Add probabilistic priors to any Lux layer

### **Data loaders**
- **`SegmentedTimeSeries`**: Time series data loader with segmentation, implementing mini-batching.

### **Training API, with following backends** 
- **`SGDBackend`**: Fast gradient-based optimization with automatic differentiation
<<<<<<< HEAD
- **`MCSamplingBackend`**: Full Bayesian inference with uncertainty quantification  
=======
- **`MCMCBackend`**: Full Bayesian inference with uncertainty quantification  
>>>>>>> 442b6606
- **`VIBackend`**: Variational inference for scalable approximate Bayesian methods

## 📦 Installation

```julia
using Pkg
Pkg.add("HybridDynamicModelling")
```

## 🔥 Quick Start

### Basic Hybrid ODE Model

```julia
using HybridDynamicModelling
using Lux, OrdinaryDiffEq, Optimisers
<<<<<<< HEAD
using ComponentArrays, Random

# Define hybrid model layers
neural_layer = Dense(2, 2, tanh)
param_layer = ParameterLayer(init_value = (growth_rate = [0.1, 0.2],))

# Hybrid dynamics combining neural network and domain knowledge
function hybrid_dynamics(layers, u, ps, t)
=======

# Define hybrid model layers
neural_layer = Chain(Dense(2, 2, tanh), Dense(2, 2))

param_constraint = BoxConstraint([1e-2], [1e0])
param_layer = ParameterLayer(init_value = (growth_rate = [0.1, 0.2]), constraint = param_constraint)

# Hybrid dynamics combining neural network and domain knowledge
function dudt(layers, u, ps, t)
>>>>>>> 442b6606
    # Domain-specific term
    domain_params = layers.params(ps.params)
    growth_term = domain_params.growth_rate .* u
    
    # Neural network term  
    neural_term = layers.neural(u, ps.neural)
    
    return growth_term + neural_term
end

# Create the ODE model
model = ODEModel(
    (neural = neural_layer, params = param_layer),
<<<<<<< HEAD
    hybrid_dynamics,
=======
    dudt,
>>>>>>> 442b6606
    alg = Tsit5(),
    abstol = 1e-6,
    reltol = 1e-6
)

# Setup training data
data = rand(2, 100)  # Your time series data
<<<<<<< HEAD
dataloader = SegmentedTimeSeries(data; segmentlength=20, shift=10)
=======
dataloader = SegmentedTimeSeries(data; segmentsize=20, shift=10)
>>>>>>> 442b6606

# Configure training
backend = SGDBackend(
    Adam(1e-3),           # Optimizer
    1000,                 # Number of epochs  
    AutoZygote(),         # AD backend
    MSELoss()            # Loss function
)

# Train the model
result = train(backend, model, dataloader, InferICs(false))
trained_model = result.best_model

# Make predictions
prediction = trained_model((u0 = [1.0, 0.5], tspan = (0.0, 10.0), saveat = 0:0.1:10))
```

### Bayesian Parameter Estimation

```julia
using Distributions, Turing

# Add Bayesian priors to parameters
<<<<<<< HEAD
param_priors = (growth_rate = Product([Normal(0.1, 0.05), Normal(0.2, 0.05)]),)
bayesian_params = BayesianLayer(param_layer, param_priors)

# Create Bayesian model
bayesian_model = ODEModel(
    (neural = neural_layer, params = bayesian_params),
    hybrid_dynamics,
    alg = Tsit5()
)

# MCMC training for uncertainty quantification
mcmc_backend = MCSamplingBackend(
    NUTS(0.65),          # MCMC sampler
    1000,                # Number of samples
    LogNormal            # Data likelihood
)

# Bayesian training
result = train(mcmc_backend, bayesian_model, dataloader, InferICs(true))
chains = result.chains

# Posterior analysis
posterior_samples = sample(result.st_model, chains, 100)
```

### Learning Initial Conditions

```julia
# Configure learnable initial conditions with constraints
using Bijectors
constraint = Constraint(bijector(Uniform(0.0, 5.0)))  # Positive initial conditions
infer_ics = InferICs(true, constraint)

# Train with learned initial conditions
result = train(backend, model, dataloader, infer_ics)

# Access learned initial conditions for each segment
for (i, token) in enumerate(tokens(tokenize(dataloader)))
    ic_params = result.best_model.initial_conditions.ics[i]
    println("Segment $i initial condition: ", ic_params)
end
```

## 📚 Documentation
### Examples

- **[Scientific Models](examples/)**: Population dynamics, chemical kinetics, epidemiology
- **[Neural ODEs](examples/neural_ode.jl)**: Pure and hybrid neural differential equations
- **[Bayesian Inference](examples/bayesian.jl)**: Uncertainty quantification workflows
- **[Parameter Estimation](examples/parameter_estimation.jl)**: Learning physical parameters
=======
param_priors = (growth_rate = product_distribution([Normal(0.1, 0.05), Normal(0.2, 0.05)]),)
bayesian_params = BayesianLayer(param_layer, param_priors)

# Create Bayesian model
bayesian_model = ODEModel(
    (neural = neural_layer, params = bayesian_params),
    dudt,
    alg = Tsit5()
)

# MCMC training for uncertainty quantification
mcmc_backend = MCMCBackend(
    NUTS(0.65),          # MCMC sampler
    1000,                # Number of samples
    LogNormal            # Data likelihood
)

# Bayesian training
result = train(mcmc_backend, bayesian_model, dataloader, InferICs(true))
chains = result.chains

# Posterior analysis
posterior_samples = sample(result.st_model, chains, 100)
```

### Learning Initial Conditions

```julia
# Configure learnable initial conditions with constraints
constraint_u0 = BoxConstraint([1e-3], [5e0])  # Positive initial conditions
infer_ics = InferICs(true, constraint_u0)

# Train with learned initial conditions
result = train(backend, model, dataloader, infer_ics)

# Access learned initial conditions for each segment
for (i, token) in enumerate(tokens(tokenize(dataloader)))
    ic_params = result.best_model.initial_conditions.ics[i]
    println("Segment $i initial condition: ", ic_params)
end
```

## 📚 Documentation
### Examples
TO COMPLETE
<!-- - **[Scientific Models](examples/)**: Population dynamics, chemical kinetics, epidemiology
- **[Neural ODEs](examples/neural_ode.jl)**: Pure and hybrid neural differential equations
- **[Bayesian Inference](examples/bayesian.jl)**: Uncertainty quantification workflows
- **[Parameter Estimation](examples/parameter_estimation.jl)**: Learning physical parameters -->
>>>>>>> 442b6606

### API
Checkout the API documentation.

## 📄 License

This project is licensed under the MIT License - see [LICENSE](LICENSE) file for details.

## 🙏 Acknowledgments

Built on the excellent LuxDL, SciML and TuringLang ecosystem, particularly:
- [Lux.jl](https://github.com/LuxDL/Lux.jl) for neural networks
- [SciMLSensitivity.jl](https://github.com/SciML/SciMLSensitivity.jl) for automatic differentiation
- [OrdinaryDiffEq.jl](https://github.com/SciML/OrdinaryDiffEq.jl) for differential equations
- [Turing.jl](https://github.com/TuringLang/Turing.jl) for Bayesian inference
- [Bijectors.jl](https://github.com/TuringLang/Bijectors.jl) for parameter transformations


## ⏭️ Roadmap
<<<<<<< HEAD
- [ ] Handle multivariate distribution in Turing backend
- [ ] Revise tests
- [ ] Implement conditional loading of Lux, Turing and OrdinaryDiffEq
- [ ] Implement ARModel
- [ ] Implement AnalyticModel
- [ ] Handle initial conditions in training backend
- [ ] https://github.com/JuliaDiff/DifferentiationInterface.jl/blob/main/DifferentiationInterface/src/init.jl
=======
- [ ] Implement ARModel
- [ ] Implement AnalyticModel
>>>>>>> 442b6606
<|MERGE_RESOLUTION|>--- conflicted
+++ resolved
@@ -15,11 +15,7 @@
 ## 🚀 Key Features
 
 ### **Dynamical model layers**
-<<<<<<< HEAD
 - **`ICLayer`**: For initial condition inference
-=======
-- **`InitialConditions`**: For initial condition inference
->>>>>>> 442b6606
 - **`ODEModel`**: Neural ODEs
 - **`ARModel`**: Autoregressive models
 - **`AnalyticModel`**: For explicit dynamical models
@@ -33,11 +29,7 @@
 
 ### **Training API, with following backends** 
 - **`SGDBackend`**: Fast gradient-based optimization with automatic differentiation
-<<<<<<< HEAD
 - **`MCSamplingBackend`**: Full Bayesian inference with uncertainty quantification  
-=======
-- **`MCMCBackend`**: Full Bayesian inference with uncertainty quantification  
->>>>>>> 442b6606
 - **`VIBackend`**: Variational inference for scalable approximate Bayesian methods
 
 ## 📦 Installation
@@ -54,16 +46,6 @@
 ```julia
 using HybridDynamicModelling
 using Lux, OrdinaryDiffEq, Optimisers
-<<<<<<< HEAD
-using ComponentArrays, Random
-
-# Define hybrid model layers
-neural_layer = Dense(2, 2, tanh)
-param_layer = ParameterLayer(init_value = (growth_rate = [0.1, 0.2],))
-
-# Hybrid dynamics combining neural network and domain knowledge
-function hybrid_dynamics(layers, u, ps, t)
-=======
 
 # Define hybrid model layers
 neural_layer = Chain(Dense(2, 2, tanh), Dense(2, 2))
@@ -73,7 +55,6 @@
 
 # Hybrid dynamics combining neural network and domain knowledge
 function dudt(layers, u, ps, t)
->>>>>>> 442b6606
     # Domain-specific term
     domain_params = layers.params(ps.params)
     growth_term = domain_params.growth_rate .* u
@@ -87,11 +68,7 @@
 # Create the ODE model
 model = ODEModel(
     (neural = neural_layer, params = param_layer),
-<<<<<<< HEAD
-    hybrid_dynamics,
-=======
     dudt,
->>>>>>> 442b6606
     alg = Tsit5(),
     abstol = 1e-6,
     reltol = 1e-6
@@ -99,11 +76,7 @@
 
 # Setup training data
 data = rand(2, 100)  # Your time series data
-<<<<<<< HEAD
-dataloader = SegmentedTimeSeries(data; segmentlength=20, shift=10)
-=======
 dataloader = SegmentedTimeSeries(data; segmentsize=20, shift=10)
->>>>>>> 442b6606
 
 # Configure training
 backend = SGDBackend(
@@ -127,58 +100,6 @@
 using Distributions, Turing
 
 # Add Bayesian priors to parameters
-<<<<<<< HEAD
-param_priors = (growth_rate = Product([Normal(0.1, 0.05), Normal(0.2, 0.05)]),)
-bayesian_params = BayesianLayer(param_layer, param_priors)
-
-# Create Bayesian model
-bayesian_model = ODEModel(
-    (neural = neural_layer, params = bayesian_params),
-    hybrid_dynamics,
-    alg = Tsit5()
-)
-
-# MCMC training for uncertainty quantification
-mcmc_backend = MCSamplingBackend(
-    NUTS(0.65),          # MCMC sampler
-    1000,                # Number of samples
-    LogNormal            # Data likelihood
-)
-
-# Bayesian training
-result = train(mcmc_backend, bayesian_model, dataloader, InferICs(true))
-chains = result.chains
-
-# Posterior analysis
-posterior_samples = sample(result.st_model, chains, 100)
-```
-
-### Learning Initial Conditions
-
-```julia
-# Configure learnable initial conditions with constraints
-using Bijectors
-constraint = Constraint(bijector(Uniform(0.0, 5.0)))  # Positive initial conditions
-infer_ics = InferICs(true, constraint)
-
-# Train with learned initial conditions
-result = train(backend, model, dataloader, infer_ics)
-
-# Access learned initial conditions for each segment
-for (i, token) in enumerate(tokens(tokenize(dataloader)))
-    ic_params = result.best_model.initial_conditions.ics[i]
-    println("Segment $i initial condition: ", ic_params)
-end
-```
-
-## 📚 Documentation
-### Examples
-
-- **[Scientific Models](examples/)**: Population dynamics, chemical kinetics, epidemiology
-- **[Neural ODEs](examples/neural_ode.jl)**: Pure and hybrid neural differential equations
-- **[Bayesian Inference](examples/bayesian.jl)**: Uncertainty quantification workflows
-- **[Parameter Estimation](examples/parameter_estimation.jl)**: Learning physical parameters
-=======
 param_priors = (growth_rate = product_distribution([Normal(0.1, 0.05), Normal(0.2, 0.05)]),)
 bayesian_params = BayesianLayer(param_layer, param_priors)
 
@@ -190,7 +111,7 @@
 )
 
 # MCMC training for uncertainty quantification
-mcmc_backend = MCMCBackend(
+mcmc_backend = MCSamplingBackend(
     NUTS(0.65),          # MCMC sampler
     1000,                # Number of samples
     LogNormal            # Data likelihood
@@ -228,7 +149,6 @@
 - **[Neural ODEs](examples/neural_ode.jl)**: Pure and hybrid neural differential equations
 - **[Bayesian Inference](examples/bayesian.jl)**: Uncertainty quantification workflows
 - **[Parameter Estimation](examples/parameter_estimation.jl)**: Learning physical parameters -->
->>>>>>> 442b6606
 
 ### API
 Checkout the API documentation.
@@ -248,15 +168,5 @@
 
 
 ## ⏭️ Roadmap
-<<<<<<< HEAD
-- [ ] Handle multivariate distribution in Turing backend
-- [ ] Revise tests
-- [ ] Implement conditional loading of Lux, Turing and OrdinaryDiffEq
 - [ ] Implement ARModel
-- [ ] Implement AnalyticModel
-- [ ] Handle initial conditions in training backend
-- [ ] https://github.com/JuliaDiff/DifferentiationInterface.jl/blob/main/DifferentiationInterface/src/init.jl
-=======
-- [ ] Implement ARModel
-- [ ] Implement AnalyticModel
->>>>>>> 442b6606
+- [ ] Implement AnalyticModel