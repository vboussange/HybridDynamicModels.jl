--- conflicted
+++ resolved
@@ -80,17 +80,10 @@
 
 @functor SegmentedTimeSeries (data,)
 
-<<<<<<< HEAD
-function SegmentedTimeSeries(data; segmentlength=nothing, shift=nothing, batchsize=1, shuffle=false, partial_segment=false, partial_batch=false, rng=GLOBAL_RNG)
-    isnothing(segmentlength) && (segmentlength = _nobs(data))
-    @assert segmentlength > 1
-    @assert segmentlength <= _nobs(data) "Segment size must be less than or equal to the number of time steps."
-=======
 function SegmentedTimeSeries(data; segmentsize=nothing, shift=nothing, batchsize=1, shuffle=false, partial_segment=false, partial_batch=false, rng=GLOBAL_RNG)
     isnothing(segmentsize) && (segmentsize = _nobs(data))
     @assert segmentsize > 0
     @assert segmentsize <= _nobs(data) "Segment size must be less than or equal to the number of time steps."
->>>>>>> 442b6606
     !isnothing(shift) && @assert shift > 0
     @assert batchsize > 0
 
